--- conflicted
+++ resolved
@@ -192,7 +192,6 @@
 
                   return (
                     <div
-<<<<<<< HEAD
                       key={day.toISOString()}
                       className={cn(
                         'border-r last:border-r-0 relative',
@@ -210,34 +209,6 @@
                           onClick={() => handleTimeSlotClick(time, day)}
                         />
                       ))}
-=======
-                      key={time}
-                      className="h-16 border-b hover:bg-muted/20 cursor-pointer transition-colors"
-                      onClick={() => handleTimeSlotClick(time, day)}
-                    />
-                  ))}
-
-                  {/* Eventos renderizados sobre os slots */}
-                  {eventsWithOverlap.map(
-                    ({ event, overlapIndex, totalOverlapping }) => (
-                      <WeekEventBlock
-                        key={event.id}
-                        event={event}
-                        startHour={startHour}
-                        endHour={endHour}
-                        hourHeight={64}
-                        onClick={handleEventClick}
-                        overlapIndex={overlapIndex}
-                        totalOverlapping={totalOverlapping}
-                        userRole={userRole}
-                      />
-                    )
-                  )}
-                </div>
-              );
-            })}
-          </div>
->>>>>>> 450e5fed
 
                       {/* Eventos renderizados sobre os slots */}
                       {eventsWithOverlap.map(
@@ -251,6 +222,7 @@
                             onClick={handleEventClick}
                             overlapIndex={overlapIndex}
                             totalOverlapping={totalOverlapping}
+                            userRole={userRole}
                           />
                         )
                       )}
