import React from 'react';
import { format } from 'date-fns';
import { ptBR } from 'date-fns/locale';
import { MapPin, Clock, Users } from 'lucide-react';

import { Card, CardContent } from '@/components/primitives/card';
import { Badge } from '@/components/primitives/badge';

import { cn } from '@/lib/utils';
import type { CalendarEvent, EventColor } from '@/types/calendar';

import { eventColorMap } from '@/types/calendar';

// AI dev note: EventCard combina Card e Badge primitives
// Componente reutilizável para exibir eventos em diferentes vistas do calendário

export interface EventCardProps {
  event: CalendarEvent;
  onClick?: (event: CalendarEvent) => void;
  variant?: 'default' | 'compact' | 'detailed' | 'month' | 'week' | 'eventList';
  className?: string;
  showTime?: boolean;
  showLocation?: boolean;
  showAttendees?: boolean;
  userRole?: 'admin' | 'profissional' | 'secretaria' | null;
}

export const EventCard = React.memo<EventCardProps>(
  ({
    event,
    onClick,
    variant = 'default',
    className,
    showTime = true,
    showLocation = false,
    showAttendees = false,
    userRole,
  }) => {
<<<<<<< HEAD
    const handleClick = (e?: React.MouseEvent) => {
      e?.stopPropagation(); // AI dev note: Evitar propagação do evento para containers pais
=======
    // AI dev note: userRole será usado para controlar visualizações específicas por role no futuro
    void userRole;

    const handleClick = () => {
>>>>>>> 450e5fed
      onClick?.(event);
    };

    const getColorClasses = (color: EventColor = 'blue') => {
      return eventColorMap[color];
    };

    const formatTime = (date: Date) => {
      return format(date, 'HH:mm', { locale: ptBR });
    };

    const formatDuration = () => {
      const start = event.start;
      const end = event.end;

      if (event.allDay) {
        return 'Dia inteiro';
      }

      return `${formatTime(start)} - ${formatTime(end)}`;
    };

    // Variante compacta para vista mensal
    if (variant === 'compact') {
      return (
        <Badge
          className={cn(
            'cursor-pointer truncate text-xs font-medium border',
            getColorClasses(event.color),
            'hover:opacity-80 transition-opacity',
            className
          )}
          onClick={(e) => handleClick(e)}
          title={event.title}
        >
          {showTime && !event.allDay && (
            <span className="mr-1">{formatTime(event.start)}</span>
          )}
          {event.title}
        </Badge>
      );
    }

    // Variante compacta para vista mensal
    if (variant === 'month') {
      // AI dev note: CORREÇÃO - Usar nome do paciente direto do metadata
      // Evita problema com tipos de serviço que já contêm traços (ex: "Fisio - DU")
      const pacienteNome =
        (event.metadata?.pacienteNome as string) ||
        (event.title.includes(' - ')
          ? event.title.split(' - ').slice(-1)[0] // Pegar último elemento após split
          : event.title);

      // Cor do tipo de serviço (evento)
      const corEventoHex =
        (event.metadata?.tipoServicoCor as string) ||
        (event.color ? `var(--${event.color}-500)` : '#3B82F6');

      // Cor do status de pagamento
      const corPagamentoHex =
        (event.metadata?.statusPagamentoCor as string) || '#6B7280';

      return (
        <div
          className={cn(
            'flex items-center gap-1.5 cursor-pointer hover:opacity-80 transition-opacity py-0.5 px-1',
            className
          )}
          onClick={(e) => handleClick(e)}
          title={`${event.title} - ${event.metadata?.statusPagamento || 'Status não definido'}`}
        >
          {/* Bolinha do tipo de serviço (evento) */}
          <div
            className="w-2.5 h-2.5 rounded-full flex-shrink-0 border border-white shadow-sm"
            style={{ backgroundColor: corEventoHex }}
            title={`Tipo: ${event.metadata?.statusConsulta || 'Não definido'}`}
          />

          {/* Bolinha do status de pagamento */}
          <div
            className="w-2.5 h-2.5 rounded-full flex-shrink-0 border border-white shadow-sm"
            style={{ backgroundColor: corPagamentoHex }}
            title={`Pagamento: ${event.metadata?.statusPagamento || 'Não definido'}`}
          />

          {/* Horário */}
          {!event.allDay && (
            <span className="text-xs font-medium flex-shrink-0 text-gray-700">
              {formatTime(event.start)}
            </span>
          )}

          {/* Nome do paciente */}
          <span className="text-xs truncate flex-1 font-medium text-gray-900">
            {pacienteNome}
          </span>
        </div>
      );
    }

    // Variante para vista semanal
    if (variant === 'week') {
      // AI dev note: CORREÇÃO - Usar dados do metadata ao invés de parsing do título
      const pacienteNome =
        (event.metadata?.pacienteNome as string) ||
        (event.title.includes(' - ')
          ? event.title.split(' - ').slice(-1)[0] // Último elemento (nome do paciente)
          : event.title);

      const tipoServicoNome =
        (event.metadata?.tipoServicoNome as string) ||
        (event.title.includes(' - ')
          ? event.title.split(' - ').slice(0, -1).join(' - ') // Tudo exceto último (tipo de serviço)
          : 'Serviço não informado');

      const profissionalNome =
        (event.metadata?.profissionalNome as string) ||
        'Profissional não informado';
      const statusConsulta =
        (event.metadata?.statusConsulta as string) || 'Status não informado';
      const statusPagamento =
        (event.metadata?.statusPagamento as string) || 'Pendente';

      // Cor do tipo de serviço (evento)
      const corEventoHex =
        (event.metadata?.tipoServicoCor as string) ||
        (event.color ? `var(--${event.color}-500)` : '#3B82F6');

      // Cor do status de pagamento
      const corPagamentoHex =
        (event.metadata?.statusPagamentoCor as string) || '#F59E0B';

      // Verificar se há erro nos dados
      const hasError = !event.metadata || !pacienteNome;

      // Renderizar baseado no role e altura disponível
      let content;
      if (hasError) {
        content = (
          <div className="truncate text-center">
            Erro de dados no agendamento
          </div>
        );
      } else {
        // Vista semanal limpa e simples
        content = (
          <div className="h-full flex flex-col justify-center p-1 space-y-0.5">
            {/* Nome do paciente com bolinha */}
            <div className="flex items-center gap-1">
              <div
                className="w-1.5 h-1.5 rounded-full flex-shrink-0"
                style={{ backgroundColor: corPagamentoHex }}
              />
              <div className="truncate font-medium text-[11px] leading-tight">
                {pacienteNome}
              </div>
            </div>

            {/* Tipo de serviço */}
            <div className="truncate text-[9px] opacity-85 ml-2.5">
              {tipoServicoNome}
            </div>

            {/* Profissional */}
            <div className="truncate text-[9px] opacity-75 ml-2.5">
              {profissionalNome}
            </div>
          </div>
        );
      }

      // Tooltip com informações completas
      const tooltipContent = hasError
        ? 'Erro de dados no agendamento'
        : `${pacienteNome}\n${tipoServicoNome}\n${formatTime(event.start)} - ${formatTime(event.end)}\nStatus: ${statusConsulta}\nPagamento: ${statusPagamento}\nProfissional: ${profissionalNome}\nLocal: ${event.location}`;

      return (
        <div
          className={cn(
            'w-full h-full rounded-sm cursor-pointer hover:opacity-90 transition-opacity',
            'text-white border border-white/10',
            className
          )}
          style={{ backgroundColor: corEventoHex }}
          onClick={(e) => handleClick(e)}
          title={tooltipContent}
        >
          {content}
        </div>
      );
    }

    // Variante para lista de eventos do modal
    if (variant === 'eventList') {
      // Extrair dados do metadata
      const profissionalNome =
        (event.metadata?.profissionalNome as string) || '';
      const statusConsulta = (event.metadata?.statusConsulta as string) || '';
      const statusPagamento = (event.metadata?.statusPagamento as string) || '';
      const statusConsultaCor =
        (event.metadata?.statusConsultaCor as string) || '#3B82F6';
      const statusPagamentoCor =
        (event.metadata?.statusPagamentoCor as string) || '#3B82F6';
      const possuiEvolucao =
        (event.metadata?.possuiEvolucao as string) || 'não';
      const tipoServicoCor =
        (event.metadata?.tipoServicoCor as string) || '#3B82F6';

      // AI dev note: CORREÇÃO - Usar dados do metadata ao invés de parsing do título
      const pacienteNome =
        (event.metadata?.pacienteNome as string) ||
        (event.title.includes(' - ')
          ? event.title.split(' - ').slice(-1)[0] // Último elemento (nome do paciente)
          : event.title);

      const tipoServicoNome =
        (event.metadata?.tipoServicoNome as string) ||
        (event.title.includes(' - ')
          ? event.title.split(' - ').slice(0, -1).join(' - ') // Tudo exceto último (tipo de serviço)
          : 'Serviço não identificado');

      const isValidHexColor = (color: string) => /^#[0-9A-F]{6}$/i.test(color);

      return (
        <Card
          className={cn(
            'cursor-pointer border-l-4 hover:shadow-md transition-shadow p-4',
            className
          )}
          onClick={(e) => handleClick(e)}
          style={{
            borderLeftColor: isValidHexColor(tipoServicoCor)
              ? tipoServicoCor
              : '#3B82F6',
          }}
        >
          <div className="space-y-3">
            {/* Linha 1: Nome do paciente (DESTAQUE) */}
            <div className="text-lg font-bold text-foreground leading-tight">
              {pacienteNome}
            </div>

            {/* Linha 1.5: Nome do responsável legal */}
            {(() => {
              const responsavelLegalNome = event.metadata
                ?.responsavelLegalNome as string;
              if (responsavelLegalNome) {
                return (
                  <div className="text-sm text-muted-foreground italic">
                    ({responsavelLegalNome})
                  </div>
                );
              }
              return null;
            })()}

            {/* Linha 2: Tipo de serviço (EMBAIXO) */}
            <div className="text-sm font-medium text-muted-foreground">
              {tipoServicoNome}
            </div>

            {/* Linha 3: Horário */}
            <div className="flex items-center gap-2">
              <Clock className="h-4 w-4 text-muted-foreground" />
              <span className="text-sm font-medium">
                {showTime && !event.allDay
                  ? formatTime(event.start)
                  : 'Dia inteiro'}
              </span>
            </div>

            {/* Linha 4: Status badges */}
            <div className="flex flex-wrap gap-2">
              {/* Status da consulta */}
              <Badge
                className="text-xs px-2 py-1"
                style={{
                  backgroundColor: isValidHexColor(statusConsultaCor)
                    ? statusConsultaCor
                    : '#3B82F6',
                  color: '#FFFFFF',
                  border: 'none',
                }}
              >
                {statusConsulta}
              </Badge>

              {/* Status do pagamento */}
              <Badge
                className="text-xs px-2 py-1"
                style={{
                  backgroundColor: isValidHexColor(statusPagamentoCor)
                    ? statusPagamentoCor
                    : '#3B82F6',
                  color: '#FFFFFF',
                  border: 'none',
                }}
              >
                {statusPagamento}
              </Badge>

              {/* Badge de evolução pendente */}
              {possuiEvolucao === 'não' && (
                <Badge variant="destructive" className="text-xs px-2 py-1">
                  Evoluir
                </Badge>
              )}
            </div>

            {/* Linha 5: Profissional */}
            <div className="flex items-center gap-2">
              <Users className="h-4 w-4 text-muted-foreground" />
              <span className="text-sm text-muted-foreground">
                Dr(a). {profissionalNome}
              </span>
            </div>

            {/* Linha 6: Local */}
            {showLocation && event.location && (
              <div className="flex items-center gap-2">
                <MapPin className="h-4 w-4 text-muted-foreground" />
                <span className="text-sm text-muted-foreground">
                  {event.location}
                </span>
              </div>
            )}
          </div>
        </Card>
      );
    }

    // Variante detalhada para vista de agenda
    if (variant === 'detailed') {
      return (
        <Card
          className={cn(
            'cursor-pointer border-l-4 hover:shadow-md transition-shadow',
            className
          )}
          onClick={(e) => handleClick(e)}
          style={{
            borderLeftColor: event.color
              ? `var(--${event.color}-500)`
              : 'var(--blue-500)',
          }}
        >
          <CardContent className="p-4">
            <div className="space-y-2">
              <div className="flex items-start justify-between">
                <h3 className="font-semibold text-sm">{event.title}</h3>
                {showTime && (
                  <Badge variant="outline" className="text-xs">
                    {formatDuration()}
                  </Badge>
                )}
              </div>

              {event.description && (
                <p className="text-sm text-muted-foreground line-clamp-2">
                  {event.description}
                </p>
              )}

              <div className="flex items-center gap-4 text-xs text-muted-foreground">
                {showLocation && event.location && (
                  <div className="flex items-center gap-1">
                    <MapPin className="h-3 w-3" />
                    <span>{event.location}</span>
                  </div>
                )}

                {showAttendees &&
                  event.attendees &&
                  event.attendees.length > 0 && (
                    <div className="flex items-center gap-1">
                      <Users className="h-3 w-3" />
                      <span>{event.attendees.length} participantes</span>
                    </div>
                  )}
              </div>
            </div>
          </CardContent>
        </Card>
      );
    }

    // Variante padrão para vistas semanal e diária
    return (
      <Card
        className={cn(
          'cursor-pointer border transition-all hover:shadow-sm',
          getColorClasses(event.color),
          className
        )}
        onClick={(e) => handleClick(e)}
      >
        <CardContent className="p-2">
          <div className="space-y-1">
            <div className="flex items-center justify-between">
              <h4 className="font-medium text-sm truncate">{event.title}</h4>
              {showTime && !event.allDay && (
                <Clock className="h-3 w-3 flex-shrink-0 ml-1" />
              )}
            </div>

            {showTime && (
              <p className="text-xs opacity-75">{formatDuration()}</p>
            )}

            {showLocation && event.location && (
              <div className="flex items-center gap-1 text-xs opacity-75">
                <MapPin className="h-3 w-3" />
                <span className="truncate">{event.location}</span>
              </div>
            )}
          </div>
        </CardContent>
      </Card>
    );
  }
);

EventCard.displayName = 'EventCard';<|MERGE_RESOLUTION|>--- conflicted
+++ resolved
@@ -36,15 +36,11 @@
     showAttendees = false,
     userRole,
   }) => {
-<<<<<<< HEAD
+    // AI dev note: userRole será usado para controlar visualizações específicas por role no futuro
+    void userRole;
+
     const handleClick = (e?: React.MouseEvent) => {
       e?.stopPropagation(); // AI dev note: Evitar propagação do evento para containers pais
-=======
-    // AI dev note: userRole será usado para controlar visualizações específicas por role no futuro
-    void userRole;
-
-    const handleClick = () => {
->>>>>>> 450e5fed
       onClick?.(event);
     };
 
