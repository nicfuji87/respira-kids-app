--- conflicted
+++ resolved
@@ -1,16 +1,4 @@
-<<<<<<< HEAD
-import React, { useState } from 'react';
-
-import {
-  Card,
-  CardContent,
-  CardDescription,
-  CardHeader,
-  CardTitle,
-} from '@/components/primitives/card';
-=======
 import React, { useState, useCallback, useMemo } from 'react';
->>>>>>> 2e9e3022
 import { Button } from '@/components/primitives/button';
 import { Badge } from '@/components/primitives/badge';
 import { Card, CardContent, CardHeader, CardTitle } from '@/components/primitives/card';
@@ -60,247 +48,6 @@
   onModuleClick: (moduleId: string) => void;
 }
 
-<<<<<<< HEAD
-export const AdminDashboard = React.memo<AdminDashboardProps>(
-  ({ className, onNavigateToModule }) => {
-    const { user } = useAuth();
-    const { formData } = useCalendarFormData();
-
-    // Estados para modal de detalhes do agendamento
-    const [isAppointmentDetailsOpen, setIsAppointmentDetailsOpen] =
-      useState(false);
-    const [selectedAppointmentData, setSelectedAppointmentData] =
-      useState<SupabaseAgendamentoCompletoFlat | null>(null);
-
-    // Calcular datas para métricas (mês atual)
-    const getPeriodDates = () => {
-      const now = new Date();
-      const currentYear = now.getFullYear();
-      const currentMonth = now.getMonth();
-      const monthStart = new Date(currentYear, currentMonth, 1);
-      const monthEnd = new Date(currentYear, currentMonth + 1, 0);
-      return {
-        startDate: monthStart.toISOString().split('T')[0],
-        endDate: monthEnd.toISOString().split('T')[0],
-      };
-    };
-
-    const { startDate, endDate } = getPeriodDates();
-
-    // Hook para métricas administrativas (todos os profissionais)
-    const {
-      upcomingAppointments,
-      consultationsToEvolve,
-      materialRequests,
-      faturamentoComparativo,
-      loading,
-      error,
-      lastUpdate,
-      refreshAll,
-      professionalFilters,
-      setProfessionalFilters,
-      appointmentsLimit,
-      setAppointmentsLimit,
-      hasMoreAppointments,
-    } = useAdminMetrics({
-      startDate,
-      endDate,
-      autoRefresh: true,
-      refreshInterval: 60, // 1 hora
-    });
-
-    const handleModuleClick = (module: string) => {
-      if (onNavigateToModule) {
-        onNavigateToModule(module);
-      }
-    };
-
-    const handleLoadMoreAppointments = () => {
-      setAppointmentsLimit(appointmentsLimit + 10);
-    };
-
-    // Handlers para clique em agendamentos e consultas
-    const handleAppointmentClick = async (appointment: UpcomingAppointment) => {
-
-      setIsAppointmentDetailsOpen(true);
-
-      try {
-        const appointmentDetails = await fetchAgendamentoById(appointment.id);
-        if (appointmentDetails) {
-          setSelectedAppointmentData(appointmentDetails);
-        } else {
-          // Se não conseguir buscar os dados, fechar o modal
-          setIsAppointmentDetailsOpen(false);
-          console.error('Não foi possível carregar os detalhes do agendamento');
-        }
-      } catch (error) {
-        console.error('Erro ao abrir detalhes do agendamento:', error);
-        setIsAppointmentDetailsOpen(false);
-      }
-    };
-
-    const handleConsultationClick = async (
-      consultation: ConsultationToEvolve
-    ) => {
-      
-
-      setIsAppointmentDetailsOpen(true);
-
-      try {
-        const appointmentDetails = await fetchAgendamentoById(consultation.id);
-        if (appointmentDetails) {
-          setSelectedAppointmentData(appointmentDetails);
-        } else {
-          // Se não conseguir buscar os dados, fechar o modal
-          setIsAppointmentDetailsOpen(false);
-          console.error('Não foi possível carregar os detalhes da consulta');
-        }
-      } catch (error) {
-        console.error('Erro ao abrir detalhes da consulta:', error);
-        setIsAppointmentDetailsOpen(false);
-      }
-    };
-
-    const handleCreateEvolutionClick = async (consultationId: string) => {
-
-      setIsAppointmentDetailsOpen(true);
-
-      try {
-        const appointmentDetails = await fetchAgendamentoById(consultationId);
-        if (appointmentDetails) {
-          setSelectedAppointmentData(appointmentDetails);
-        } else {
-          // Se não conseguir buscar os dados, fechar o modal
-          setIsAppointmentDetailsOpen(false);
-          console.error(
-            'Não foi possível carregar os detalhes da consulta para evolução'
-          );
-        }
-      } catch (error) {
-        console.error(
-          'Erro ao abrir detalhes da consulta para evolução:',
-          error
-        );
-        setIsAppointmentDetailsOpen(false);
-      }
-    };
-
-    // Handlers do modal de detalhes do agendamento
-    const handleAppointmentDetailsClose = () => {
-      setIsAppointmentDetailsOpen(false);
-      setSelectedAppointmentData(null);
-    };
-
-    const handleAppointmentDetailsSave = async () => {
-      try {
-        
-        // O AppointmentDetailsManager já tem sua própria lógica de salvamento
-        // Aqui podemos adicionar refresh dos dados se necessário
-        refreshAll(); // Atualizar dados após salvar
-      } catch (error) {
-        console.error('Erro ao salvar alterações do agendamento:', error);
-      }
-    };
-
-    // Handlers para ações de pagamento
-    const handlePaymentAction = async (appointmentId: string) => {
-      try {
-        
-
-        // Buscar ID do status "pago"
-        const pagoStatusId = 'bb982df2-56ca-4520-870f-659f7581ab0a';
-
-        await updatePaymentStatus(appointmentId, pagoStatusId);
-
-        // Recarregar dados do agendamento se necessário
-        if (selectedAppointmentData?.id === appointmentId) {
-          const updatedAppointment = await fetchAgendamentoById(appointmentId);
-          setSelectedAppointmentData(updatedAppointment);
-        }
-
-        // Atualizar dados do dashboard
-        refreshAll();
-      } catch (error) {
-        console.error('Erro na ação de pagamento:', error);
-      }
-    };
-
-    const handleNfeAction = async (appointmentId: string, linkNfe?: string) => {
-      try {
-        if (linkNfe) {
-          // Se já tem NFe, visualizar
-          
-          window.open(linkNfe, '_blank');
-        } else {
-          // Se não tem NFe, emitir
-          
-
-          // TODO: Implementar integração com sistema de NFe
-          const mockNfeLink = `https://nfe.exemplo.com/${appointmentId}`;
-
-          await updateNfeLink(appointmentId, mockNfeLink);
-
-          // Recarregar dados do agendamento se necessário
-          if (selectedAppointmentData?.id === appointmentId) {
-            const updatedAppointment =
-              await fetchAgendamentoById(appointmentId);
-            setSelectedAppointmentData(updatedAppointment);
-          }
-
-          // Atualizar dados do dashboard
-          refreshAll();
-        }
-      } catch (error) {
-        console.error('Erro na ação de NFe:', error);
-      }
-    };
-
-    // Handlers para navegação de pessoas
-    const handlePatientClick = (patientId: string | null) => {
-      if (patientId && onNavigateToModule) {
-        onNavigateToModule(`pacientes/${patientId}`);
-      }
-    };
-
-    const handleProfessionalClick = (professionalId: string) => {
-      if (onNavigateToModule) {
-        onNavigateToModule(`pessoa/${professionalId}`);
-      }
-    };
-
-    // AI dev note: Substitui título/subtítulo do dashboard por saudação dinâmica
-    const getGreeting = () => {
-      const hour = new Date().getHours();
-      if (hour < 12) return 'Bom dia';
-      if (hour < 18) return 'Boa tarde';
-      return 'Boa noite';
-    };
-
-    const firstName = (user?.pessoa?.nome || 'Usuário').split(' ')[0];
-
-    return (
-      <>
-        <div className={cn('space-y-4 md:space-y-6 p-2 md:p-6', className)}>
-          {/* Header */}
-          <div className="flex flex-col sm:flex-row sm:items-center sm:justify-between gap-3 md:gap-4">
-            <div>
-              <h1 className="text-2xl md:text-3xl font-bold text-roxo-titulo respira-text-gradient">
-                {getGreeting()}, {firstName}!
-              </h1>
-            </div>
-
-            <div className="flex items-center gap-2 md:gap-3">
-              <Button
-                variant="outline"
-                size="sm"
-                onClick={refreshAll}
-                disabled={loading}
-                className="gap-2 text-xs md:text-sm"
-              >
-                {loading ? 'Atualizando...' : 'Atualizar'}
-              </Button>
-            </div>
-=======
 export const AdminDashboard: React.FC<AdminDashboardProps> = ({
   onModuleClick,
 }) => {
@@ -493,7 +240,6 @@
           </div>
           <div className="flex items-center gap-2 md:gap-3">
             <Skeleton className="h-9 w-24" />
->>>>>>> 2e9e3022
           </div>
         </div>
 
